/*                     __                                               *\
**     ________ ___   / /  ___     Scala API                            **
**    / __/ __// _ | / /  / _ |    (c) 2005-2010, LAMP/EPFL             **
**  __\ \/ /__/ __ |/ /__/ __ |    http://scala-lang.org/               **
** /____/\___/_/ |_/____/_/ | |                                         **
**                          |/                                          **
\*                                                                      */



package scala.actors
package remote


import java.io.{ DataInputStream, DataOutputStream, IOException }
import java.net.{ InetSocketAddress, ServerSocket, Socket, UnknownHostException }
import java.util.concurrent.Executors

import scala.collection.mutable.HashMap


class BlockingServiceProvider extends ServiceProvider {

  private val executor = Executors.newCachedThreadPool()

  class BlockingServiceWorker(
      so: Socket, 
      override val receiveCallback: BytesReceiveCallback)
    extends Runnable
    with    ByteConnection 
    with    EncodingHelpers {

    override def mode = ServiceMode.Blocking

    private val datain  = new DataInputStream(so.getInputStream)
    private val dataout = new DataOutputStream(so.getOutputStream)

    override val remoteNode = Node(so.getInetAddress.getHostName,  so.getPort) 
    override val localNode  = Node(so.getLocalAddress.getHostName, so.getLocalPort)

    @volatile
    private var terminated = false

    override def doTerminateImpl(isBottom: Boolean) {
      terminated = true
      so.close()
    }

    private def send0(data: Array[Byte]) {
      dataout.writeInt(data.length)
      dataout.write(data)
    }

    override def newAlreadyTerminatedException(): Exception = new ConnectionAlreadyClosedException

    override def send(data: Array[Byte]) {
      terminateLock.synchronized {
        ensureAlive()
        try {
          send0(data)
          dataout.flush()
        } catch {
          case e: IOException => 
            Debug.error(this + ": caught " + e.getMessage)
            Debug.doError { e.printStackTrace }
            terminateBottom()
        }
      }
    }

    override def send(data0: Array[Byte], data1: Array[Byte]) {
      terminateLock.synchronized {
        ensureAlive()
        try {
          send0(data0)
          send0(data1)
          dataout.flush()
        } catch {
          case e: IOException => 
            Debug.error(this + ": caught " + e.getMessage)
            Debug.doError { e.printStackTrace }
            terminateBottom()
        }
      }
    }

    override def run() {
      try {
        while (!terminated) {
          val length = datain.readInt()
          if (length == 0) {
            receiveBytes(new Array[Byte](0))
          } else if (length < 0) {
            throw new IllegalStateException("received negative length message size header")
          } else {
            // TODO: need to split up into some buf size chunks, so
            // somebody can't send 0x0fffffff as a message size and eat up
            // lots of memory
            val bytes = new Array[Byte](length)
            datain.readFully(bytes, 0, length)
            receiveBytes(bytes)
          }
        }
      } catch {
        case e: Exception =>
          Debug.error(this + ": caught " + e.getMessage)
          Debug.doError { e.printStackTrace }
          terminateBottom()
      }

    }

    override def toString = "<BlockingServiceWorker: " + so + ">"
  }

  class BlockingServiceListener(
<<<<<<< HEAD
			serverPort: Int,
      override val connectionCallback: ConnectionCallback,
=======
      override val port: Int, 
      override val connectionCallback: ConnectionCallback[ByteConnection],
>>>>>>> b84322fb
      receiveCallback: BytesReceiveCallback)
    extends Runnable
    with    Listener {

    override def mode = ServiceMode.Blocking

    @volatile
    private var terminated = false

    private val serverSocket = new ServerSocket(serverPort)

		override def port = serverSocket.getLocalPort

    override def run() {
      try {
        while (!terminated) {
          val client = serverSocket.accept()
          client.setTcpNoDelay(true)
          val conn = new BlockingServiceWorker(client, receiveCallback)
          executor.execute(conn)
          receiveConnection(conn)
        }
      } catch {
        case e: Exception =>
          Debug.error(this + ": caught " + e.getMessage)
          Debug.doError { e.printStackTrace }
          terminateBottom()
      }
    }

    override def doTerminateImpl(isBottom: Boolean) {
      terminated = true
      serverSocket.close()
    }

    override def toString = "<BlockingServiceListener: " + serverSocket + ">"

  }

  override def mode = ServiceMode.Blocking

  override def newAlreadyTerminatedException(): Exception = new ProviderAlreadyClosedException

  override def connect(node: Node, receiveCallback: BytesReceiveCallback) = terminateLock.synchronized {
    ensureAlive()
    val socket = new Socket
    socket.setTcpNoDelay(true)
    socket.connect(new InetSocketAddress(node.address, node.port))
    val worker = new BlockingServiceWorker(socket, receiveCallback)
    executor.execute(worker)
    worker
  }

  override def listen(port: Int,
										  connectionCallback: ConnectionCallback[ByteConnection], 
											receiveCallback: BytesReceiveCallback) = {
    ensureAlive()
    val listener = new BlockingServiceListener(port, connectionCallback, receiveCallback)
    executor.execute(listener)
    listener
  }

  override def doTerminateImpl(isBottom: Boolean) {
    executor.shutdownNow() 
  }

  override def toString = "<BlockingServiceProvider>"

}<|MERGE_RESOLUTION|>--- conflicted
+++ resolved
@@ -114,13 +114,8 @@
   }
 
   class BlockingServiceListener(
-<<<<<<< HEAD
 			serverPort: Int,
-      override val connectionCallback: ConnectionCallback,
-=======
-      override val port: Int, 
       override val connectionCallback: ConnectionCallback[ByteConnection],
->>>>>>> b84322fb
       receiveCallback: BytesReceiveCallback)
     extends Runnable
     with    Listener {
@@ -174,9 +169,9 @@
     worker
   }
 
-  override def listen(port: Int,
-										  connectionCallback: ConnectionCallback[ByteConnection], 
-											receiveCallback: BytesReceiveCallback) = {
+  override def listen(port: Int, 
+                      connectionCallback: ConnectionCallback[ByteConnection], 
+                      receiveCallback: BytesReceiveCallback) = {
     ensureAlive()
     val listener = new BlockingServiceListener(port, connectionCallback, receiveCallback)
     executor.execute(listener)
