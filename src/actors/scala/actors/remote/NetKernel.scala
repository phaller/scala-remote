--- conflicted
+++ resolved
@@ -233,14 +233,9 @@
         if (listenersByPort.contains(port))
           throw InconsistentServiceException(serviceMode, listenersByPort(port).mode)
 
-<<<<<<< HEAD
-        val listener = service.listen(port, serviceMode, processMsgFunc)
+        val listener = service.listen(port, serviceMode, msgConnCallback, processMsgFunc)
 				val realPort = listener.port
-        listener beforeTerminate {
-=======
-        val listener = service.listen(port, serviceMode, msgConnCallback, processMsgFunc)
         listener beforeTerminate { isBottom =>
->>>>>>> b84322fb
           listeners.synchronized {
             listeners -= ((realPort, serviceMode))
             listenersByPort -= realPort
