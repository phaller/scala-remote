/*                     __                                               *\
**     ________ ___   / /  ___     Scala API                            **
**    / __/ __// _ | / /  / _ |    (c) 2005-2010, LAMP/EPFL             **
**  __\ \/ /__/ __ |/ /__/ __ |    http://scala-lang.org/               **
** /____/\___/_/ |_/____/_/ | |                                         **
**                          |/                                          **
\*                                                                      */



package scala.actors
package remote

import scala.collection.mutable.{ HashMap, HashSet }

import java.net.{ InetAddress, InetSocketAddress }

/**
 *  This object provides methods for creating, registering, and
 *  selecting remotely accessible actors.
 *
 *  A remote actor is typically created like this:
 *  {{{
 *  actor {
 *    alive(9010)
 *    register('myName, self)
 *
 *    // behavior
 *  }
 *  }}}
 *  It can be accessed by an actor running on a (possibly)
 *  different node by selecting it in the following way:
 *  {{{
 *  actor {
 *    // ...
 *    val c = select(Node("127.0.0.1", 9010), 'myName)
 *    c ! msg
 *    // ...
 *  }
 *  }}}
 *
 * @author Philipp Haller
 * @author Stephen Tu
 */
object RemoteActor {

  /**
   * Remote name used for the singleton Controller actor
   */
  private final val ControllerSymbol = Symbol("$$ControllerActor$$")

  /**
   * Maps each port to a set of actors which are listening on it.
   * Guarded by `portToActors` lock
   */
  private val portToActors = new HashMap[Int, HashSet[Actor]]

  /**
   * Maps each actor a the set of ports which it is listening on
   * (inverted index of `portToActors`). Guarded by `portToActors` lock
   */
  private val actorToPorts = new HashMap[Actor, HashSet[Int]]

  /**
   * Backing net kernel
   */
  private[remote] val netKernel = new NetKernel

  /* If set to <code>null</code> (default), the default class loader
   * of <code>java.io.ObjectInputStream</code> is used for deserializing
   * java objects sent as messages. Custom serializers are free to ignore this
   * field (especially since it probably doesn't apply).
   */
  private var cl: ClassLoader = null

  def classLoader: ClassLoader = cl
  def classLoader_=(x: ClassLoader) { cl = x }

  @volatile private var explicitlyTerminate = true
  def setExplicitTermination(isExplicit: Boolean) {
    explicitlyTerminate = isExplicit
  }

  def alive(port: Int, actor: Actor)(implicit cfg: Configuration[_]) {
    portToActors.synchronized {
      // listen if necessary
      val listener = listenOnPort(port, cfg.aliveMode)
      val realPort = listener.port

      // now register the actor
      val thisActor = actor 

      portToActors.get(realPort) match {
        case Some(set) => 
          set += thisActor
        case None =>
          val set = new HashSet[Actor]
          set += thisActor
          portToActors += realPort -> set 
      }

      actorToPorts.get(thisActor) match {
        case Some(set) =>
          set += realPort
        case None =>
          val set = new HashSet[Int]
          set += realPort
          actorToPorts += thisActor -> set
      }

      thisActor onTerminate { actorTerminated(thisActor) }
    }
  }

  /**
   * Makes <code>self</code> remotely accessible on TCP port
   * <code>port</code>.
   */
  @throws(classOf[InconsistentServiceException])
  def alive(port: Int)(implicit cfg: Configuration[_]) {
    alive(port, Actor.self)
  }

  private def tryShutdown(port: Int) {
    newThread {
      portToActors.synchronized {
        portToActors.get(port) match {
          case Some(actors) =>
            // ignore request - this is a potential race condition to check
            // for, in the case where tryShutdown(p) is called, then a call to
            // alive(p) is made, then this thread executes. 
          case None =>
            netKernel.unlisten(port)
        }
      }
    }
  }

  private def newThread(f: => Unit) {
    val t = new Thread {
      override def run() = f
    }
    t.start()
  }

  private def actorTerminated(actor: Actor) {
    Debug.info("actorTerminated(): alive actor " + actor + " terminated")
    unregister(actor)
      //// termination handler
      //thisActor onTerminate {
      //  Debug.info("alive actor " + thisActor + " terminated")
      //  // Unregister actor from kernel
      //  unregister(thisActor)

      //  /*  
      //   *  TODO: this causes deadlocks - move all connection/listener garbage
      //   *  collection to a separate collection task instead (which runs like
      //   *  every N minutes) 
      //  // we only worry about garbage collecting for un-used listeners. we
      //  // don't bother to garbage collect for un-used connections
      //  portToActors.synchronized { // prevents new connections
      //    // get all the ports this actor was listening on...
      //    val candidatePorts = actorToPorts.remove(thisActor) match {
      //      case Some(ports) => 
      //        ports
      //      case None => 
      //        Debug.error("Could not find " + thisActor + " in actorToPorts")
      //        new HashSet[Int]()
      //    }

      //    // ... now for each of these candidates, remove this actor
      //    // from the set and terminate if the set becomes empty
      //    candidatePorts.foreach(p => portToActors.get(p) match {
      //      case Some(actors) =>
      //        actors -= thisActor
      //        if (actors.isEmpty) {
      //          portToActors -= p
      //          tryShutdown(p) // try to shutdown in a different thread
      //                         // this is because blocking in a
      //                         // ForkJoinScheduler worker is bad (causes
      //                         // starvation)
      //        }
      //      case None => tryShutdown(p) 
      //    })

      //  }
      //  */

      //}
  }

  def register(name: Symbol, actor: Actor) {
    netKernel.register(name, actor)
    actor onTerminate { actorTerminated(actor) }
  }

  def unregister(actor: Actor) {
    netKernel.unregister(actor)
  }

  private def listenOnPort(port: Int, mode: ServiceMode.Value) =
    netKernel.listen(port, mode) 

<<<<<<< HEAD
  object controller extends ControllerActor(ControllerSymbol)
=======
  //private val controller = new ControllerActor 
>>>>>>> b84322fb

  def remoteStart[A <: Actor](node: Node)(implicit m: Manifest[A], cfg: Configuration[Proxy]) {
    remoteStart(node, m.erasure.asInstanceOf[Class[A]])
  }

  def remoteStart[A <: Actor](node: Node, actorClass: Class[A])(implicit cfg: Configuration[Proxy]) {
    val remoteController = select(node, ControllerSymbol)
    remoteController !? RemoteStartInvoke(actorClass.getName) match {
      case RemoteStartResult(None) => // success, do nothing
      case RemoteStartResult(Some(e)) => throw new RuntimeException(e)
      case _ => throw new RuntimeException("Failed")
    }
  }

  def remoteStartAndListen[A <: Actor, P <: Proxy](node: Node, port: Int, name: Symbol)(implicit m: Manifest[A], cfg: Configuration[P]): P =
    remoteStartAndListen(node, m.erasure.asInstanceOf[Class[A]], port, name)

  def remoteStartAndListen[A <: Actor, P <: Proxy](node: Node, actorClass: Class[A], port: Int, name: Symbol)(implicit cfg: Configuration[P]): P = {
    remoteStart(node, actorClass)
    select(Node(node.address, node.port), name)
  }

  def remoteSelf[P <: Proxy](implicit cfg: Configuration[P]): P = {
    val thisActor = Actor.self
    val serializer = cfg.newSerializer()

    // need to establish a port for this actor to listen on, so that the proxy
    // returned by remoteSelf makes sense (as in, you can connect to it)
    val port = portToActors.synchronized {

      // check actorToPorts first to see if this actor is already alive
      actorToPorts.get(thisActor).flatMap(_.headOption).getOrElse({

        // oops, this actor isn't alive anywhere. in this case, pick a random
        // port (by scanning portToActors)
        portToActors.headOption.map(_._1).getOrElse({

          // no ports are actually listening. so pick a random one now (by
          // listening with 0 as the port)
          val listener = listenOnPort(0, cfg.aliveMode)
          val realPort = listener.port

          // now call alive, so that thisActor gets mapped to the new port
          alive(realPort, thisActor)

          // return realPort
          realPort
        })
      })
    }

    val remoteNode        = serializer.newNode(Node.localhost, port)
    val remoteConnectMode = cfg.selectMode
    val clzName           = serializer.getClass.getName
    val remoteName        = netKernel.getOrCreateName(Actor.self) // auto-registers name if a new one is created
    serializer.newProxy(remoteNode, remoteConnectMode, clzName, remoteName)
  }

  private def connect(node: Node, serializer: Serializer[Proxy], mode: ServiceMode.Value): MessageConnection =
    netKernel.connect(node, serializer, mode)

  /**
   * Returns (a proxy for) the actor registered under
   * <code>name</code> on <code>node</code>.
   */
  @throws(classOf[InconsistentSerializerException])
  @throws(classOf[InconsistentServiceException])
  def select[P <: Proxy](node: Node, sym: Symbol)(implicit cfg: Configuration[P]): P =
    netKernel.getOrCreateProxy(connect(node, cfg.newSerializer(), cfg.selectMode), sym).asInstanceOf[P]

  def releaseResources() {
    //controller ! Terminate
    netKernel.terminateTop()
  }

  def releaseResourcesInActor() {
    newThread { releaseResources() }
  }

}

object Node {
  val localhost = InetAddress.getLocalHost.getCanonicalHostName
  def apply(address: String, port: Int): Node = 
    if (address eq null) DefaultNodeImpl(localhost, port)
    else                 DefaultNodeImpl(address, port)
  def apply(port: Int): Node = apply(localhost, port)
  def unapply(n: Node): Option[(String, Int)] = Some((n.address, n.port))
}

trait Node {

  def address: String
  def port: Int

  /**
   * Returns an InetSocketAddress representation of this Node
   */
  def toInetSocketAddress = new InetSocketAddress(address, port)

  /**
   * Returns the canonical representation of this form, resolving the
   * address into canonical form (as determined by the Java API)
   */
  def canonicalForm =
    newNode(InetAddress.getByName(address).getCanonicalHostName, port)

  protected def newNode(a: String, p: Int): Node

  def isCanonical = this == canonicalForm

  override def equals(o: Any) = o match {
    case n: Node =>
      n.address == this.address && n.port == this.port
    case _ => 
      false
  }

  override def hashCode = address.hashCode + port.hashCode

}

case class DefaultNodeImpl(override val address: String, override val port: Int) extends Node {
  override def newNode(a: String, p: Int) = DefaultNodeImpl(a, p)
}

case class InconsistentSerializerException(expected: Serializer[Proxy], actual: Serializer[Proxy]) 
  extends Exception("Inconsistent serializers: Expected " + expected + " but got " + actual)

case class InconsistentServiceException(expected: ServiceMode.Value, actual: ServiceMode.Value) 
  extends Exception("Inconsistent service modes: Expected " + expected + " but got " + actual)

case class NameAlreadyRegisteredException(sym: Symbol, a: OutputChannel[Any])
  extends Exception("Name " + sym + " is already registered for channel " + a)<|MERGE_RESOLUTION|>--- conflicted
+++ resolved
@@ -201,11 +201,7 @@
   private def listenOnPort(port: Int, mode: ServiceMode.Value) =
     netKernel.listen(port, mode) 
 
-<<<<<<< HEAD
-  object controller extends ControllerActor(ControllerSymbol)
-=======
-  //private val controller = new ControllerActor 
->>>>>>> b84322fb
+  private val controller = new ControllerActor(ControllerSymbol)
 
   def remoteStart[A <: Actor](node: Node)(implicit m: Manifest[A], cfg: Configuration[Proxy]) {
     remoteStart(node, m.erasure.asInstanceOf[Class[A]])
