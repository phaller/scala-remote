<<<<<<< HEAD
#Thu Feb 07 16:34:09 CET 2008
version.minor=7
version.patch=0
version.suffix=-RC1
=======
#Tue Sep 11 19:21:09 CEST 2007
version.minor=7
version.patch=0
version.suffix=
>>>>>>> f4508f3f
version.major=2<|MERGE_RESOLUTION|>--- conflicted
+++ resolved
@@ -1,12 +1,5 @@
-<<<<<<< HEAD
-#Thu Feb 07 16:34:09 CET 2008
-version.minor=7
-version.patch=0
-version.suffix=-RC1
-=======
 #Tue Sep 11 19:21:09 CEST 2007
 version.minor=7
 version.patch=0
 version.suffix=
->>>>>>> f4508f3f
 version.major=2